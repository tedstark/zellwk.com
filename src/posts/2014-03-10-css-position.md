---
title: Understanding and Using CSS Positions
layout: post
slug: css-positions
tags:
 - css
 - best
newsletter: better-fed
---

CSS Positions allow you to manipulate how elements are positioned to achieve many different visual effects. In this post today, we're going a little deeper to understand CSS positioning.

<!--more-->

## Positioning Values
CSS Position allows up to 5 different values. But essentially only 4 values are commonly used.

```css
div {
  position: static; /* default */
  position: relative;
  position: absolute;
  position: fixed;
  position: inherit; /* Not very common */
}
```

### Static

All positions are static by default. Meaning they take up the appropriate amount of space they are supposed to take up. Its the default positioning value and every element will use this value, unless otherwise stated.

### Relative

Position relative allows you to do two different things

1. To nudge elements in different directions with `top`, `right`, `bottom` and `left` values.

  When set to position relative, elements take up the same amount of space at the same exact position it was supposed to take as if its position was static.

  It can however, appear to be pushed to a different location visually.

  ![][image-1]

2. Allow a child element to be positioned absolutely with reference to it. (See below)

### Absolute

Position absolute takes the document out of the document flow. This means that it no longer takes up any space like what static and relative does.

When position absolute is used on an element, it is positioned absolutely with reference to the closest parent that has a position relative value.

![][image-2]

If there are no parent elements that has a relative position, then the absolutely positioned element will take its reference from the browser window.

### Fixed

<<<<<<< HEAD
Similar to position absolute, an element that has fixed position is taken out of the document flow. The major difference with position absolute is that position fixed always takes its positioning relative to the browser window.
=======
Similar to position absolute, an element that has fixed position is taken out of the document flow. The major difference is: elements with position fixed is always positioned relative to the browser window.

>>>>>>> 87e4da8a

![][image-3]

## Other Attributes available for positioning

Once an element is set to position relative, absolute or fixed, some other positioning attributes become available.

- `top`, `right`, `bottom`, `left` - Allows you to set the edge of the element with reference to its containing element. These values can be negative if you want to place them just outside of their containing elements.

- `z-index` - Z-index controls the vertical stacking order of elements, and take only numbered integers. The higher the integer, the more forward this element is. (Somewhat like the "bring forward/backward" thing in powerpoint and photoshop).


[image-1]:  /images/2014/03/posr.jpg "position relative"
[image-2]:  /images/2014/03/posa.jpg "position absolute"
[image-3]:  /images/2014/03/posf.jpg "position fixed"<|MERGE_RESOLUTION|>--- conflicted
+++ resolved
@@ -55,12 +55,8 @@
 
 ### Fixed
 
-<<<<<<< HEAD
-Similar to position absolute, an element that has fixed position is taken out of the document flow. The major difference with position absolute is that position fixed always takes its positioning relative to the browser window.
-=======
 Similar to position absolute, an element that has fixed position is taken out of the document flow. The major difference is: elements with position fixed is always positioned relative to the browser window.
 
->>>>>>> 87e4da8a
 
 ![][image-3]
 
